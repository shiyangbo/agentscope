--- conflicted
+++ resolved
@@ -174,11 +174,6 @@
         logger.info(f"workflow total runnig result: {updated_nodes_result}")
         return total_input_values[sorted_nodes[-1]], updated_nodes_result
 
-<<<<<<< HEAD
-        return values[sorted_nodes[-1]]
-    
-=======
->>>>>>> 008d69af
     def compile(  # type: ignore[no-untyped-def]
         self,
         compiled_filename: str = "",
