# -*- coding: utf-8 -*-
"""The Web Server of the AgentScope Studio."""
import json
import os
import time
import sys
from functools import wraps

sys.path.append('/agentscope/src')
import uuid
import yaml
import base64

from datetime import datetime
from typing import Tuple, Union, Optional
from sqlalchemy.exc import SQLAlchemyError
from flask import (
    Flask,
    request,
    jsonify,
    Response,
    abort,
)
from flask import Flask
from flask_cors import CORS
from flask_sqlalchemy import SQLAlchemy
from flask_socketio import SocketIO
from loguru import logger

import agentscope.aibigmodel_workflow.utils as utils
import agentscope.utils.jwt_auth as auth
import service
import database
from agentscope.web.workstation.workflow_utils import WorkflowNodeStatus
from agentscope.utils.tools import _is_windows
from agentscope.utils.jwt_auth import SIMPLE_CLOUD, PRIVATE_CLOUD
from agentscope.web.workstation.workflow_dag import build_dag

from flask import Flask, request, jsonify, g

from config import app, db, socketio, SERVICE_URL, SERVER_PORT

from service import _ExecuteTable, _WorkflowTable, _PluginTable

# 定义不需要 JWT 验证的公开路由
PUBLIC_ENDPOINTS = [
    "/plugin/api/run_for_bigmodel/"
]


# before_request 钩子函数作为全局中间件
@app.before_request
def jwt_auth_middleware():
    for url in PUBLIC_ENDPOINTS:
        # 如果是公开路由，跳过 JWT 验证
        if url in request.path:
            return

    token = request.headers.get('Authorization')
    if not token:
        return jsonify({"code": 1002, "msg": "Token is missing!"})

    # 处理 Bearer token
    try:
        token = token.split(" ")[1]  # Bearer <token>
    except IndexError:
        return jsonify({"code": 1000, "msg": "Invalid token format!"})

    claims, err = auth.parse_jwt_with_claims(token)
    if err:
        # 返回错误码和错误信息
        return jsonify({"code": err['code'], "msg": err['message']})

    # 存储 claims 信息，便于后续请求中使用其中的信息
    g.claims = claims


# 发布调试成功的workflow
@app.route("/plugin/api/publish", methods=["POST"])
def plugin_publish() -> Response:
    workflow_id = request.json.get("workflowID")
    plugin_field = request.json.get("pluginField")
    description = request.json.get("pluginQuestionExample")
    user_id = auth.get_user_id()
    tenant_ids = auth.get_tenant_ids()
    cloud_type = auth.get_cloud_type()
    # 查询workflow_info表获取插件信息
    workflow_result = database.fetch_records_by_filters(_WorkflowTable,
                                                        id=workflow_id)

    if not workflow_result:
        return jsonify({"code": 7, "msg": "No workflow config data exists"})

    if workflow_result.execute_status != WorkflowNodeStatus.SUCCESS:
        return jsonify({"code": 7, "msg": "插件未调试成功，无法发布"})

    # 插件名称不允许重复
    if cloud_type == SIMPLE_CLOUD:
        plugin = database.fetch_records_by_filters(_PluginTable,
                                                   method='all',
                                                   user_id=user_id,
                                                   plugin_en_name=workflow_result.config_en_name)
    elif cloud_type == PRIVATE_CLOUD:
        plugin = database.fetch_records_by_filters(_PluginTable,
                                                   method='all',
                                                   tenant_id__in=tenant_ids,
                                                   plugin_en_name=workflow_result.config_en_name)
    else:
        return jsonify({"code": 7, "msg": "不支持的云类型"})

    # 插件的英文名称唯一
    if len(plugin) > 0:
        return jsonify(
            {"code": 7, "msg": f"Multiple records found for plugin en name: {workflow_result.config_en_name}"})

    result = service.plugin_publish(workflow_id, user_id, workflow_result, plugin_field, description)

    return result


@app.route("/workflow/openapi_schema", methods=["GET"])
def plugin_openapi_schema() -> tuple[Response, int] | Response:
    workflow_id = request.args.get("workflowID")
    cloud_type = auth.get_cloud_type()

    if workflow_id == "":
        return jsonify({"code": 7, "msg": "workflow id not found"})

    if cloud_type == SIMPLE_CLOUD:
        user_id = auth.get_user_id()
        if user_id == "":
            return jsonify({"code": 7, "msg": "user id not found"})
    elif cloud_type == PRIVATE_CLOUD:
        tenant_ids = auth.get_tenant_ids()
        if len(tenant_ids) == 0:
            return jsonify({"code": 7, "msg": "tenant id not found"})
    else:
        return jsonify({"code": 7, "msg": "不支持的云类型"})

    plugin = database.fetch_records_by_filters(_PluginTable,
                                               id=workflow_id)

    if not plugin:
        return jsonify({"code": 7, "msg": f"plugin: {workflow_id} not found"})

    openapi_schema_json_str = plugin.plugin_desc_config
    openapi_schema_bytes = openapi_schema_json_str.encode('utf-8')
    openapi_schema_base64 = base64.b64encode(openapi_schema_bytes)
    openapi_schema_base64_str = openapi_schema_base64.decode('utf-8')
    return jsonify({"code": 0, "data": {"base64OpenAPISchema": openapi_schema_base64_str}})


# 已经发布的workflow直接运行
@app.route("/plugin/api/run_for_bigmodel/<identifier>/<plugin_en_name>", methods=["POST"])
def plugin_run_for_bigmodel(identifier, plugin_en_name) -> str:
    """
    Input query data and get response.
    """
    logger.info(f"===成功调用插件API {plugin_en_name}=====")
    if plugin_en_name == "":
        return json.dumps({"code": 7, "msg": "plugin_en_name empty"})

    # 大模型的入参适配
    input_params = request.json
    if not isinstance(input_params, dict):
        return json.dumps({"code": 7, "msg": f"input param type is {type(input_params)}, not dict"})
    logger.info(f"=== AI request: {input_params=}")

    plugin = database.fetch_records_by_filters(
        table=_PluginTable,
        tenant_id=identifier,
        plugin_en_name=plugin_en_name
    ) or database.fetch_records_by_filters(
        table=_PluginTable,
        user_id=identifier,
        plugin_en_name=plugin_en_name
    )

    if not plugin:
        return json.dumps({"code": 7, "msg": "plugin not exists"})

    result = service.plugin_run_for_bigmodel(plugin, input_params, plugin_en_name)

    return result


@app.route("/node/run_api", methods=["POST"])
def node_run_api() -> Response:
    """
    Input query data and get response.
    """
    # 用户输入的data信息，包含start节点所含信息，config文件存储地址
    content = {"content": "node_run"}
    nodes = request.json.get("nodeSchema")
    nodes_value = nodes.get("nodes", [])
    if len(nodes_value) != 1:
        message = "Node schema is invalid"
        return jsonify({"code": 7, "msg": message})
    node = nodes_value[0]

    try:
        # 使用node_id, 获取需要运行的node配置
        node_config = utils.node_format_convert(node)
        dag = build_dag(node_config)
    except Exception as e:
        logger.error(f"node_run_api failed: {repr(e)}")
        return jsonify({"code": 7, "msg": repr(e)})

    # content中的data内容
    result, nodes_result = dag.run_with_param(content, nodes)
    if len(nodes_result) != 1:
        return jsonify({"code": 7, "msg": nodes_result})
    if nodes_result[0]["node_status"] != WorkflowNodeStatus.SUCCESS:
        return jsonify({"code": 7, "msg": nodes_result[0]["node_message"]})

    return jsonify(code=0, data=nodes_result[0]["outputs"])


@app.route("/node/run_python", methods=["POST"])
def node_run_python() -> Response:
    """
    Input query data and get response.
    """
    # 用户输入的data信息，包含start节点所含信息，config文件存储地址
    content = request.json.get("data")
    if not isinstance(content, dict):
        return jsonify({"code": 7, "msg": f"input param type is {type(content)}, not dict"})

    node_schema = request.json.get("nodeSchema")
    logger.info(f"nodeSchema: {node_schema}")

    try:
        # 存入数据库的数据为前端格式，需要转换为后端可识别格式
        converted_config = utils.workflow_format_convert(node_schema)
        logger.info(f"config: {converted_config}")
        dag = build_dag(converted_config)
    except Exception as e:
        logger.error(f"node_run_python failed: {repr(e)}")
        return jsonify({"code": 7, "msg": repr(e)})

    result, nodes_result = dag.run_with_param(content, node_schema)
    if len(nodes_result) != 1:
        return jsonify({"code": 7, "msg": nodes_result})
    if nodes_result[0]["node_status"] != WorkflowNodeStatus.SUCCESS:
        return jsonify({"code": 7, "msg": nodes_result[0]["node_message"]})

    return jsonify(code=0, data=nodes_result[0]["outputs"])


# 画布中的workflow，调试运行
@app.route("/workflow/run", methods=["POST"])
def workflow_run() -> Response:
    """
    Input query data and get response.
    """
    # 用户输入的data信息，包含start节点所含信息，config文件存储地址
    content = request.json.get("data")
    if not isinstance(content, dict):
        return jsonify({"code": 7, "msg": f"input param type is {type(content)}, not dict"})

    workflow_schema = request.json.get("workflowSchema")
    workflow_id = request.json.get("workflowID")
    if workflow_id == "":
        return jsonify({"code": 7, "msg": f"workflowID is Null"})
    logger.info(f"workflow_schema: {workflow_schema}")

    # 查询workflow_info表获取插件信息
    workflow_result = database.fetch_records_by_filters(_WorkflowTable,
                                                        id=workflow_id)
    if not workflow_result:
        return jsonify({"code": 7, "msg": "No workflow config data exists"})

    # 保存更新workflow记录与workflow运行记录
    result = service.workflow_run(workflow_id, workflow_result, workflow_schema, content)

    return result


@app.route("/workflow/create", methods=["POST"])
def workflow_create() -> Response:
    # request 参数获取
    data = request.json
    config_name = data.get("configName")
    config_en_name = data.get("configENName")
    config_desc = data.get("configDesc")
    tenant_id = data.get('tenantId')
    if ' ' in config_en_name:
        return jsonify({"code": 7, "msg": "英文名称不允许有空格"})
    if not config_name or not config_desc:
        return jsonify({"code": 7, "msg": "configName,configDesc is required"})
    # 适配私有云
    cloud_type = auth.get_cloud_type()
    user_id = auth.get_user_id()
    tenant_ids = auth.get_tenant_ids()

    # 用户未输入英文名称，则自动生成，用户输入英文名称，则保存用户输入
    if config_en_name == "":
        config_en_name = utils.chinese_to_pinyin(config_name)
        workflow_results = _WorkflowTable.query.filter(
            _WorkflowTable.config_en_name.like(f"{config_en_name}%"),
            _WorkflowTable.user_id == user_id if cloud_type == SIMPLE_CLOUD else _WorkflowTable.tenant_id.in_(
                tenant_ids)
        ).all()
        # 查询表中同一用户下是否有重复config_en_name的记录
        if not workflow_results:
            response = create_new_workflow(user_id, config_name, config_en_name, config_desc, tenant_id)
        else:
            name_suffix = utils.add_max_suffix(config_en_name, workflow_results)
            # 生成新的配置名称
            new_config_en_name = f"{config_en_name}_{name_suffix}"
            response = create_new_workflow(user_id, config_name, new_config_en_name, config_desc, tenant_id)
        return response
    else:
        workflow_results = _WorkflowTable.query.filter(
            _WorkflowTable.user_id == user_id,
            _WorkflowTable.config_en_name == config_en_name
        ).all()
        # 查询表中同一用户下是否有重复config_en_name的记录
        if not workflow_results:
            response = create_new_workflow(user_id, config_name, config_en_name, config_desc, tenant_id)
            return response
        else:
            return jsonify({"code": 7, "msg": "该英文名称已存在, 请重新填写"})


def create_new_workflow(user_id: str, config_name: str, config_en_name: str, config_desc: str,
                        tenant_id: str) -> Response:
    dag_content = utils.generate_workflow_schema_template()
    workflow_id = uuid.uuid4()
    try:
        db.session.add(
            _WorkflowTable(
                id=str(workflow_id),
                user_id=user_id,
                config_name=config_name,
                config_en_name=config_en_name,
                config_desc=config_desc,
                status=utils.WorkflowStatus.WORKFLOW_DRAFT,
                updated_time=datetime.now(),
                dag_content=dag_content,
                tenant_id=tenant_id
            ),
        )
        db.session.commit()
    except SQLAlchemyError as e:
        db.session.rollback()
        return jsonify({"code": 7, "msg": str(e)})

    data = {
        "workflowID": str(workflow_id),
        "configName": config_name,
        "configENName": config_en_name,
        "configDesc": config_desc
    }
    return jsonify({"code": 0, "data": data, "msg": "Workflow file created successfully"})


@app.route("/workflow/delete", methods=["DELETE"])
def workflow_delete() -> Response:
    workflow_id = request.json.get("workflowID")
    cloud_type = auth.get_cloud_type()

    # 根据 cloud_type 确定查询条件
    query_filter = []

    if cloud_type == SIMPLE_CLOUD:
        user_id = auth.get_user_id()
        query_filter.append(_WorkflowTable.id == workflow_id)
        query_filter.append(_WorkflowTable.user_id == user_id)
    elif cloud_type == PRIVATE_CLOUD:
        tenant_ids = auth.get_tenant_ids()
        query_filter.append(_WorkflowTable.id == workflow_id)
        query_filter.append(_WorkflowTable.tenant_id.in_(tenant_ids))
    else:
        return jsonify({"code": 7, "msg": "不支持的云类型"})

    workflow_results = _WorkflowTable.query.filter(*query_filter).all()

    if workflow_results:
        try:
            db.session.query(_WorkflowTable).filter(*query_filter).delete()
            db.session.query(_PluginTable).filter(*query_filter).delete()
            db.session.commit()
        except SQLAlchemyError as e:
            db.session.rollback()
            return jsonify({"code": 5000, "msg": str(e)})
        return jsonify({"code": 0, "msg": "Workflow file deleted successfully"})
    else:
        return jsonify({"code": 7, "msg": "Record not found"})


@app.route("/workflow/save", methods=["POST"])
def workflow_save() -> Response:
    """
    Save the workflow JSON data to the local user folder.
    """
    data = request.json
    config_name = data.get("configName")
    config_en_name = data.get("configENName")
    config_desc = data.get("configDesc")
    workflow_dict = data.get("workflowSchema")
    workflow_id = data.get("workflowID")
    user_id = auth.get_user_id()
    cloud_type = auth.get_cloud_type()
    tenant_ids = auth.get_tenant_ids()

    if ' ' in config_en_name:
        return jsonify({"code": 7, "msg": "英文名称不允许有空格"})
    if not workflow_id or not user_id:
        return jsonify({"code": 7, "msg": "workflowID is required"})

    result = service.workflow_save(workflow_id, config_name, config_en_name, config_desc, workflow_dict, user_id, tenant_ids)
    return result


@app.route("/workflow/clone", methods=["POST"])
def workflow_clone() -> Response:
    """
    Copy the workflow JSON data as a new one.
    """
    data = request.json
    workflow_id = data.get("workflowID")
    user_id = auth.get_user_id()
    cloud_type = auth.get_cloud_type()
    tenant_ids = auth.get_tenant_ids()
    if not workflow_id:
        return jsonify({"code": 7, "msg": "workflowID is required"})

    # 查找工作流配置
    if cloud_type == SIMPLE_CLOUD:
        workflow_config = database.fetch_records_by_filters(_WorkflowTable,
                                                            id=workflow_id,
                                                            user_id=user_id)
    elif cloud_type == PRIVATE_CLOUD:
        workflow_config = database.fetch_records_by_filters(
            _WorkflowTable,
            id=workflow_id,
            tenant_id__in=tenant_ids)

    else:
        return jsonify({"code": 7, "msg": "不支持的云类型"})

    if not workflow_config:
        return jsonify({"code": 7, "msg": "workflow_config does not exist"})
    # 拆分到service
    result = service.workflow_clone(workflow_config, user_id, tenant_ids)
    return result


@app.route("/workflow/get", methods=["GET"])
def workflow_get() -> tuple[Response, int] | Response:
    """
    Reads and returns workflow data from the specified JSON file.
    """
    workflow_id = request.args.get('workflowID')
    cloud_type = auth.get_cloud_type()
    if not workflow_id:
        return jsonify({"error": "workflowID is required"}), 7

    if cloud_type == SIMPLE_CLOUD:
        user_id = auth.get_user_id()
        workflow_config = database.fetch_records_by_filters(_WorkflowTable,
<<<<<<< HEAD
                                                            id=workflow_id,
                                                            user_id=user_id)
    elif cloud_type == PRIVATE_CLOUD:
        tenant_ids = auth.get_tenant_ids()
        workflow_config = database.fetch_records_by_filters(_WorkflowTable,
=======
                                                            method='first',
                                                            id=workflow_id,
                                                            user_id=user_id)

    elif cloud_type == PRIVATE_CLOUD:
        tenant_ids = auth.get_tenant_ids()
        workflow_config = database.fetch_records_by_filters(_WorkflowTable,
                                                            method='first',
>>>>>>> 29515f91
                                                            id=workflow_id,
                                                            tenant_id__in=tenant_ids)
    else:
        return jsonify({"code": 7, "msg": "不支持的云类型"})

    if not workflow_config:
        return jsonify({"code": 7, "msg": "workflow_config not exists"})

    dag_content = json.loads(workflow_config.dag_content)
    data = {
        "configName": workflow_config.config_name,
        "configENName": workflow_config.config_en_name,
        "configDesc": workflow_config.config_desc,
        "workflowSchema": dag_content
    }
    return jsonify(
        {
            "code": 0,
            "data": data,
            "msg": ""
        },
    )


@app.route("/workflow/status", methods=["GET"])
def workflow_get_process() -> tuple[Response, int] | Response:
    """
    Reads and returns workflow process results from the specified JSON file.
    """
    execute_id = request.args.get("executeID")
    cloud_type = auth.get_cloud_type()
    if cloud_type == SIMPLE_CLOUD:
        user_id = auth.get_user_id()
        workflow_result = database.fetch_records_by_filters(_ExecuteTable,
                                                            method='first',
                                                            execute_id=execute_id,
                                                            user_id=user_id)
    elif cloud_type == PRIVATE_CLOUD:
        tenant_ids = auth.get_tenant_ids()
        workflow_result = database.fetch_records_by_filters(_ExecuteTable,
                                                            method='first',
                                                            execute_id=execute_id,
                                                            tenant_id__in=tenant_ids)
    else:
        return jsonify({"code": 7, "msg": "不支持的云类型"})

    if not workflow_result:
        return jsonify({"code": 7, "msg": "workflow_result not exists"})

    workflow_result.execute_result = json.loads(workflow_result.execute_result)

    return jsonify(
        {
            "code": 0,
            "data": {"result": workflow_result.execute_result},
            "msg": ""
        },
    )


@app.route("/workflow/list", methods=["GET"])
def workflow_get_list() -> tuple[Response, int] | Response:
    """
    Reads and returns workflow data from the specified JSON file.
    """
    cloud_type = auth.get_cloud_type()
    page = request.args.get('pageNo', default=1)
    limit = request.args.get('pageSize', default=10)
    keyword = request.args.get('keyword', default='')
    status = request.args.get('status', default='')

    result = service.get_workflow_list(cloud_type, keyword, status, page, limit)

    return result

def init(
        host: str = "0.0.0.0",
        port: int = SERVER_PORT,
        run_dirs: Optional[Union[str, list[str]]] = None,
        debug: bool = False,
) -> None:
    """Start the AgentScope Studio web UI with the given configurations.

    Args:
        host (str, optional):
            The host of the web UI. Defaults to "127.0.0.1"
        port (int, optional):
            The port of the web UI. Defaults to 5000.
        run_dirs (`Optional[Union[str, list[str]]]`, defaults to `None`):
            The directories to search for the history of runtime instances.
        debug (`bool`, optional):
            Whether to enable the debug mode. Defaults to False.
    """

    # Set the history directories
    if isinstance(run_dirs, str):
        run_dirs = [run_dirs]

    global _RUNS_DIRS
    _RUNS_DIRS = run_dirs

    # Create the cache directory
    with app.app_context():
        db.create_all()

    if debug:
        app.logger.setLevel("DEBUG")
    else:
        app.logger.setLevel("INFO")

    # To be compatible with the old table schema, we need to check and convert
    # the id column of the message_table from INTEGER to VARCHAR.
    # _check_and_convert_id_type(str(_cachedb), "message_table")

    socketio.run(
        app,
        host=host,
        port=port,
        debug=debug,
        allow_unsafe_werkzeug=True,
    )


if __name__ == "__main__":
    init()

    # 1. 所有节点的入参和出参，统一到一个全局变量池子里，并且初始化时能够正确串联。
    # 2. API节点和python节点的封装和定义，完备代码实现。<|MERGE_RESOLUTION|>--- conflicted
+++ resolved
@@ -460,13 +460,6 @@
     if cloud_type == SIMPLE_CLOUD:
         user_id = auth.get_user_id()
         workflow_config = database.fetch_records_by_filters(_WorkflowTable,
-<<<<<<< HEAD
-                                                            id=workflow_id,
-                                                            user_id=user_id)
-    elif cloud_type == PRIVATE_CLOUD:
-        tenant_ids = auth.get_tenant_ids()
-        workflow_config = database.fetch_records_by_filters(_WorkflowTable,
-=======
                                                             method='first',
                                                             id=workflow_id,
                                                             user_id=user_id)
@@ -475,7 +468,6 @@
         tenant_ids = auth.get_tenant_ids()
         workflow_config = database.fetch_records_by_filters(_WorkflowTable,
                                                             method='first',
->>>>>>> 29515f91
                                                             id=workflow_id,
                                                             tenant_id__in=tenant_ids)
     else:
