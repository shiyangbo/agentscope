import json
import time

import agentscope.aibigmodel_workflow.utils as utils
import agentscope.utils.jwt_auth as auth

from datetime import datetime
from flask import jsonify
from sqlalchemy.exc import SQLAlchemyError
from loguru import logger
import database
from agentscope.web.workstation.workflow_utils import WorkflowNodeStatus
from agentscope.utils.jwt_auth import SIMPLE_CLOUD, PRIVATE_CLOUD
from agentscope.web.workstation.workflow_dag import build_dag
from config import db, SERVICE_URL
from database import _ExecuteTable, _WorkflowTable, _PluginTable


def plugin_publish(workflow_id, user_id, workflow_result, plugin_field, description):
    # 插件描述信息生成，对接智能体格式
    dag_content = json.loads(workflow_result.dag_content)

    data = {
        "pluginName": workflow_result.config_name,
        "pluginDesc": workflow_result.config_desc,
        "pluginENName": workflow_result.config_en_name,
        "pluginField": plugin_field,
        "pluginDescription": description,
        "pluginSpec": dag_content,
        "identifier": user_id if auth.get_cloud_type() == SIMPLE_CLOUD else workflow_result.tenant_id,
        "serviceURL": SERVICE_URL
    }

    try:
        openapi_schema = utils.plugin_desc_config_generator(data)
        openapi_schema_json_str = json.dumps(openapi_schema)

        db.session.add(
            _PluginTable(
                id=workflow_id,
                user_id=user_id,
                plugin_name=workflow_result.config_name,
                plugin_en_name=workflow_result.config_en_name,
                plugin_desc=workflow_result.config_desc,
                dag_content=workflow_result.dag_content,
                plugin_field=data["pluginField"],
                plugin_desc_config=openapi_schema_json_str,
                published_time=datetime.now(),
                tenant_id=workflow_result.tenant_id
            ),
        )
        db.session.query(_WorkflowTable).filter_by(id=workflow_id).update(
            {_WorkflowTable.status: utils.WorkflowStatus.WORKFLOW_PUBLISHED})
        db.session.commit()
    except SQLAlchemyError as e:
        db.session.rollback()
        return jsonify({"code": 7, "msg": str(e)})
    except Exception as e:
        logger.error(f"plugin_publish failed: {e}")
        return jsonify({"code": 7, "msg": str(e)})

    return jsonify({"code": 0, "msg": "Workflow file published successfully"})


def build_and_run_dag(workflow_schema, content):
    try:
        converted_config = utils.workflow_format_convert(workflow_schema)
        logger.info(f"config: {converted_config}")
        dag = build_dag(converted_config)
    except Exception as e:
        logger.error(f"Workflow_run failed: {repr(e)}")
        return None, None, None, WorkflowNodeStatus.FAILED

    start_time = time.time()
    try:
        result, nodes_result = dag.run_with_param(content, workflow_schema)
    except Exception as e:
        logger.error(f"Workflow execution failed: {repr(e)}")
        return dag, None, None, WorkflowNodeStatus.FAILED

    end_time = time.time()
    executed_time = round(end_time - start_time, 3)
    execute_status = WorkflowNodeStatus.SUCCESS if all(
        node.get('node_status') in [WorkflowNodeStatus.SUCCESS, WorkflowNodeStatus.RUNNING_SKIP]
        for node in nodes_result) else WorkflowNodeStatus.FAILED
    execute_result = utils.get_workflow_running_result(nodes_result, dag.uuid, execute_status, str(executed_time))

    logger.info(f"Execute_result: {execute_result}")
    execute_result = json.dumps(execute_result)

    return dag, result, execute_result, execute_status


def workflow_run(workflow_id, workflow_result, workflow_schema, content):
    user_id = auth.get_user_id()
    tenant_ids = auth.get_tenant_ids()
    cloud_type = auth.get_cloud_type()

    # 生成执行插件dag
    dag, result, execute_result, execute_status = build_and_run_dag(workflow_schema, content)
    if not execute_result:
        return jsonify({"code": 7, "msg": "execute result not exists"})

    try:
        # 限制一个用户执行记录为500次，超过500次删除最旧的记录
        query = db.session.query(_ExecuteTable).filter_by(user_id=user_id if user_id == 'SIMPLE_CLOUD' else
        _ExecuteTable.tenant_id.in_(tenant_ids))

        if query.count() > 500:
            oldest_record = db.session.query(_ExecuteTable).filter_by(user_id=user_id).order_by(
                _ExecuteTable.executed_time).first() if cloud_type == SIMPLE_CLOUD else db.session.query(
                _ExecuteTable).filter(_ExecuteTable.tenant_id.in_(tenant_ids)).order_by(
                _ExecuteTable.executed_time).first()
            if oldest_record:
                db.session.delete(oldest_record)

        db.session.add(_ExecuteTable(execute_id=dag.uuid, execute_result=execute_result, user_id=user_id,
                                     executed_time=datetime.now(), workflow_id=workflow_id,
                                     tenant_id=workflow_result.tenant_id))

        if cloud_type == SIMPLE_CLOUD:
            db.session.query(_WorkflowTable).filter_by(id=workflow_id, user_id=user_id).update({
                _WorkflowTable.execute_status: execute_status})
        elif cloud_type == PRIVATE_CLOUD:
            db.session.query(_WorkflowTable).filter(
                _WorkflowTable.id == workflow_id, _WorkflowTable.tenant_id.in_(tenant_ids)).update(
                {_WorkflowTable.execute_status: execute_status})
        else:
            return jsonify({"code": 7, "msg": "不支持的云类型"})
        db.session.commit()
    except SQLAlchemyError as e:
        db.session.rollback()
        return jsonify({"code": 7, "msg": str(e)})

    return jsonify(code=0, data=result, executeID=dag.uuid)


def plugin_run_for_bigmodel(plugin, input_params, plugin_en_name):
    try:
        # 存入数据库的数据为前端格式，需要转换为后端可识别格式
        config = json.loads(plugin.dag_content)
        converted_config = utils.workflow_format_convert(config)
        dag = build_dag(converted_config)
    except Exception as e:
        logger.error(f"plugin_run_for_bigmodel failed: {repr(e)}")
        return json.dumps({"code": 7, "msg": repr(e)})

    # 调用运行dag
    start_time = time.time()
    result, nodes_result = dag.run_with_param(input_params, config)
    # 检查是否如期运行
    for node_dict in nodes_result:
        node_status = node_dict['node_status']
        if node_status == WorkflowNodeStatus.FAILED:
            node_message = node_dict['node_message']
            return json.dumps({"code": 7, "msg": node_message})

    end_time = time.time()
    executed_time = round(end_time - start_time, 3)
    # 获取workflow与各节点的执行结果
    execute_status = WorkflowNodeStatus.SUCCESS if all(
        node.get('node_status') in [WorkflowNodeStatus.SUCCESS, WorkflowNodeStatus.RUNNING_SKIP]
        for node in nodes_result) else WorkflowNodeStatus.FAILED
    execute_result = utils.get_workflow_running_result(nodes_result, dag.uuid, execute_status, str(executed_time))
    if not execute_result:
        return json.dumps({"code": 7, "msg": "execute result not exists"})

    # 大模型调用时，不需要增加数据库流水记录
    logger.info(f"=== AI request: {plugin_en_name=}, result: {result}, execute_result: {execute_result}")
    return json.dumps(result, ensure_ascii=False)


<<<<<<< HEAD
def workflow_clone(workflow_config, user_id, tenant_ids):
    # 查询相同英文名称的工作流配置，并为新副本生成唯一的名称
    if auth.get_cloud_type() == SIMPLE_CLOUD:
        existing_config_copies = database.fetch_records_by_filters(_WorkflowTable,
                                                                   method='all',
                                                                   config_en_name=workflow_config.config_en_name,
                                                                   user_id=user_id)
    elif auth.get_cloud_type() == PRIVATE_CLOUD:
        existing_config_copies = database.fetch_records_by_filters(_WorkflowTable,
                                                                   method='all',
                                                                   config_en_name=workflow_config.config_en_name,
                                                                   tenant_id__in=tenant_ids)
    else:
        return jsonify({"code": 7, "msg": "不支持的云类型"})
    # 找出最大后缀
    name_suffix = utils.add_max_suffix(workflow_config.config_en_name, existing_config_copies)
    # 生成新的配置名称和状态
    new_config_name = f"{workflow_config.config_name}_副本{name_suffix}"
    new_config_en_name = f"{workflow_config.config_en_name}_{name_suffix}"
    try:
        # 生成新的工作流 ID
        new_workflow_id = uuid.uuid4()
        # 创建新工作流记录
        new_workflow = _WorkflowTable(
            id=str(new_workflow_id),
            user_id=workflow_config.user_id,
            config_name=new_config_name,
            config_en_name=new_config_en_name,
            config_desc=workflow_config.config_desc,
            dag_content=workflow_config.dag_content,
            status=utils.WorkflowStatus.WORKFLOW_DRAFT,
            updated_time=datetime.now(),
            tenant_id=workflow_config.tenant_id
        )
        db.session.add(new_workflow)
        db.session.commit()
    except SQLAlchemyError as e:
        db.session.rollback()
        return jsonify({"code": 5000, "message": str(e)})
    except Exception as e:
        db.session.rollback()
        logger.error(f"workflow_clone failed: {e}")
        return jsonify({"code": 7, "message": str(e)})

    # 返回新创建的工作流信息
    response_data = {
        "code": 0,
        "data": {"workflow_id": new_workflow.id},
        "msg": "Workflow cloned successfully"
    }
    return jsonify(response_data)


def workflow_save(workflow_id, config_name, config_en_name, config_desc, workflow_dict, user_id, tenant_ids):
    # 查询条件
    if auth.get_cloud_type() == SIMPLE_CLOUD:
        workflow_results = database.fetch_records_by_filters(_WorkflowTable,
                                                             id=workflow_id,
                                                             user_id=user_id)
    elif auth.get_cloud_type() == PRIVATE_CLOUD:
        workflow_results = database.fetch_records_by_filters(_WorkflowTable,
                                                             id=workflow_id,
                                                             tenant_id__in=tenant_ids)
    else:
        return jsonify({"code": 7, "msg": "不支持的云类型"})

    if not workflow_results:
        return jsonify({"code": 5000, "msg": "Internal Server Error"})

    if auth.get_cloud_type() == SIMPLE_CLOUD:
        # 检查英文名称唯一性
        en_name_check = database.fetch_records_by_filters(_WorkflowTable,
                                                          config_en_name=config_en_name,
                                                          user_id=user_id)
    elif auth.get_cloud_type() == PRIVATE_CLOUD:
        en_name_check = database.fetch_records_by_filters(_WorkflowTable,
                                                          config_en_name=config_en_name,
                                                          tenant_id__in=tenant_ids)
    else:
        return jsonify({"code": 7, "msg": "不支持的云类型"})
    if en_name_check and config_en_name != workflow_results.config_en_name:
        return jsonify({"code": 7, "msg": "该英文名称已存在, 请重新填写"})

    try:
        workflow = json.dumps(workflow_dict)
        # 防御性措施
        if len(workflow_dict['nodes']) == 0 or workflow_dict['nodes'] == [{}]:
            workflow = utils.generate_workflow_schema_template()

        # 更新逻辑
        update_data = {
            _WorkflowTable.config_name: config_name,
            _WorkflowTable.config_en_name: config_en_name,
            _WorkflowTable.config_desc: config_desc,
            _WorkflowTable.dag_content: workflow,
            _WorkflowTable.updated_time: datetime.now(),
            _WorkflowTable.execute_status: ""
        }

        if cloud_type == SIMPLE_CLOUD:
            db.session.query(_WorkflowTable).filter_by(id=workflow_id, user_id=user_id).update(update_data)
        else:
            db.session.query(_WorkflowTable).filter(
                _WorkflowTable.id == workflow_id,
                _WorkflowTable.tenant_id.in_(tenant_ids)
            ).update(update_data)

        db.session.commit()
    except SQLAlchemyError as e:
        db.session.rollback()
        return jsonify({"code": 5000, "msg": str(e)})

    return jsonify({"code": 0, "data": {"workflowID": str(workflow_id)}, "msg": "Workflow file saved successfully"})

def workflow_create(workflow_config, user_id, tenant_ids):
=======
def get_workflow_list(cloud_type, keyword=None, status=None, page=1, limit=10):
    try:
        if cloud_type == SIMPLE_CLOUD:
            user_id = auth.get_user_id()
            if not user_id:
                return jsonify({"code": 7, "msg": "userID is required"})
            query = db.session.query(_WorkflowTable).filter_by(user_id=user_id)
        elif cloud_type == PRIVATE_CLOUD:
            tenant_ids = auth.get_tenant_ids()
            if len(tenant_ids) == 0:
                return jsonify({"code": 7, "msg": "tenant_ids is required"})
            query = db.session.query(_WorkflowTable).filter(
                _WorkflowTable.tenant_id.in_(tenant_ids)
            )
        else:
            return jsonify({"code": 7, "msg": "不支持的云类型"})

        if keyword:
            query = query.filter(_WorkflowTable.config_name.contains(keyword) |
                                 _WorkflowTable.config_en_name.contains(keyword))
        if status:
            query = query.filter_by(status=status)

        # 获取符合user_id条件的所有记录数
        total = query.count()

        # 分页查询
        workflows = query.order_by(_WorkflowTable.updated_time.desc()).paginate(page=int(page), per_page=int(limit))

        workflows_list = [workflow.to_dict() for workflow in workflows]
        data = {"list": workflows_list, "pageNo": int(page), "pageSize": int(limit), "total": total}
        return jsonify({"code": 0, "data": data})
    except SQLAlchemyError as e:
        logger.error(f"Error occurred while fetching workflow list: {e}")
        return jsonify({"code": 5000, "msg": "Error occurred while fetching workflow list."})
>>>>>>> 29515f91
<|MERGE_RESOLUTION|>--- conflicted
+++ resolved
@@ -170,7 +170,43 @@
     return json.dumps(result, ensure_ascii=False)
 
 
-<<<<<<< HEAD
+def get_workflow_list(cloud_type, keyword=None, status=None, page=1, limit=10):
+    try:
+        if cloud_type == SIMPLE_CLOUD:
+            user_id = auth.get_user_id()
+            if not user_id:
+                return jsonify({"code": 7, "msg": "userID is required"})
+            query = db.session.query(_WorkflowTable).filter_by(user_id=user_id)
+        elif cloud_type == PRIVATE_CLOUD:
+            tenant_ids = auth.get_tenant_ids()
+            if len(tenant_ids) == 0:
+                return jsonify({"code": 7, "msg": "tenant_ids is required"})
+            query = db.session.query(_WorkflowTable).filter(
+                _WorkflowTable.tenant_id.in_(tenant_ids)
+            )
+        else:
+            return jsonify({"code": 7, "msg": "不支持的云类型"})
+
+        if keyword:
+            query = query.filter(_WorkflowTable.config_name.contains(keyword) |
+                                 _WorkflowTable.config_en_name.contains(keyword))
+        if status:
+            query = query.filter_by(status=status)
+
+        # 获取符合user_id条件的所有记录数
+        total = query.count()
+
+        # 分页查询
+        workflows = query.order_by(_WorkflowTable.updated_time.desc()).paginate(page=int(page), per_page=int(limit))
+
+        workflows_list = [workflow.to_dict() for workflow in workflows]
+        data = {"list": workflows_list, "pageNo": int(page), "pageSize": int(limit), "total": total}
+        return jsonify({"code": 0, "data": data})
+    except SQLAlchemyError as e:
+        logger.error(f"Error occurred while fetching workflow list: {e}")
+        return jsonify({"code": 5000, "msg": "Error occurred while fetching workflow list."})
+
+
 def workflow_clone(workflow_config, user_id, tenant_ids):
     # 查询相同英文名称的工作流配置，并为新副本生成唯一的名称
     if auth.get_cloud_type() == SIMPLE_CLOUD:
@@ -283,43 +319,4 @@
         db.session.rollback()
         return jsonify({"code": 5000, "msg": str(e)})
 
-    return jsonify({"code": 0, "data": {"workflowID": str(workflow_id)}, "msg": "Workflow file saved successfully"})
-
-def workflow_create(workflow_config, user_id, tenant_ids):
-=======
-def get_workflow_list(cloud_type, keyword=None, status=None, page=1, limit=10):
-    try:
-        if cloud_type == SIMPLE_CLOUD:
-            user_id = auth.get_user_id()
-            if not user_id:
-                return jsonify({"code": 7, "msg": "userID is required"})
-            query = db.session.query(_WorkflowTable).filter_by(user_id=user_id)
-        elif cloud_type == PRIVATE_CLOUD:
-            tenant_ids = auth.get_tenant_ids()
-            if len(tenant_ids) == 0:
-                return jsonify({"code": 7, "msg": "tenant_ids is required"})
-            query = db.session.query(_WorkflowTable).filter(
-                _WorkflowTable.tenant_id.in_(tenant_ids)
-            )
-        else:
-            return jsonify({"code": 7, "msg": "不支持的云类型"})
-
-        if keyword:
-            query = query.filter(_WorkflowTable.config_name.contains(keyword) |
-                                 _WorkflowTable.config_en_name.contains(keyword))
-        if status:
-            query = query.filter_by(status=status)
-
-        # 获取符合user_id条件的所有记录数
-        total = query.count()
-
-        # 分页查询
-        workflows = query.order_by(_WorkflowTable.updated_time.desc()).paginate(page=int(page), per_page=int(limit))
-
-        workflows_list = [workflow.to_dict() for workflow in workflows]
-        data = {"list": workflows_list, "pageNo": int(page), "pageSize": int(limit), "total": total}
-        return jsonify({"code": 0, "data": data})
-    except SQLAlchemyError as e:
-        logger.error(f"Error occurred while fetching workflow list: {e}")
-        return jsonify({"code": 5000, "msg": "Error occurred while fetching workflow list."})
->>>>>>> 29515f91
+    return jsonify({"code": 0, "data": {"workflowID": str(workflow_id)}, "msg": "Workflow file saved successfully"})